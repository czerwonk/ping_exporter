module github.com/czerwonk/ping_exporter

go 1.20

require (
	github.com/digineo/go-ping v1.0.1
	github.com/prometheus/client_golang v1.14.0
	github.com/sirupsen/logrus v1.9.0
	gopkg.in/alecthomas/kingpin.v2 v2.2.6
	gopkg.in/yaml.v2 v2.4.0
)

require (
	filippo.io/edwards25519 v1.0.0-rc.1 // indirect
	github.com/Microsoft/go-winio v0.6.0 // indirect
	github.com/akutz/memconn v0.1.0 // indirect
	github.com/alecthomas/template v0.0.0-20190718012654-fb15b899a751 // indirect
	github.com/alecthomas/units v0.0.0-20211218093645-b94a6e3cc137 // indirect
	github.com/alexbrainman/sspi v0.0.0-20210105120005-909beea2cc74 // indirect
	github.com/beorn7/perks v1.0.1 // indirect
	github.com/cespare/xxhash/v2 v2.2.0 // indirect
	github.com/digineo/go-logwrap v0.0.0-20181106161722-a178c58ea3f0 // indirect
	github.com/fxamacker/cbor/v2 v2.4.0 // indirect
	github.com/golang/protobuf v1.5.2 // indirect
	github.com/google/go-cmp v0.5.9 // indirect
	github.com/hdevalence/ed25519consensus v0.0.0-20220222234857-c00d1f31bab3 // indirect
	github.com/josharian/native v1.0.1-0.20221213033349-c1e37c09b531 // indirect
	github.com/jsimonetti/rtnetlink v1.1.2-0.20220408201609-d380b505068b // indirect
	github.com/kr/pretty v0.3.1 // indirect
	github.com/matttproud/golang_protobuf_extensions v1.0.4 // indirect
	github.com/mdlayher/netlink v1.6.0 // indirect
	github.com/mdlayher/socket v0.2.3 // indirect
	github.com/mitchellh/go-ps v1.0.0 // indirect
	github.com/prometheus/client_model v0.3.0 // indirect
	github.com/prometheus/common v0.39.0 // indirect
	github.com/prometheus/procfs v0.9.0 // indirect
<<<<<<< HEAD
	github.com/x448/float16 v0.8.4 // indirect
	go4.org/mem v0.0.0-20210711025021-927187094b94 // indirect
	go4.org/netipx v0.0.0-20220725152314-7e7bdc8411bf // indirect
	golang.org/x/crypto v0.3.0 // indirect
	golang.org/x/exp v0.0.0-20221205204356-47842c84f3db // indirect
	golang.org/x/mod v0.6.0 // indirect
	golang.org/x/net v0.5.0 // indirect
	golang.org/x/sync v0.1.0 // indirect
=======
	golang.org/x/net v0.7.0 // indirect
>>>>>>> 0fdc592a
	golang.org/x/sys v0.5.0 // indirect
	golang.org/x/tools v0.2.0 // indirect
	golang.zx2c4.com/wireguard/windows v0.5.3 // indirect
	google.golang.org/protobuf v1.28.1 // indirect
	tailscale.com v1.36.1 // indirect
)<|MERGE_RESOLUTION|>--- conflicted
+++ resolved
@@ -34,18 +34,7 @@
 	github.com/prometheus/client_model v0.3.0 // indirect
 	github.com/prometheus/common v0.39.0 // indirect
 	github.com/prometheus/procfs v0.9.0 // indirect
-<<<<<<< HEAD
-	github.com/x448/float16 v0.8.4 // indirect
-	go4.org/mem v0.0.0-20210711025021-927187094b94 // indirect
-	go4.org/netipx v0.0.0-20220725152314-7e7bdc8411bf // indirect
-	golang.org/x/crypto v0.3.0 // indirect
-	golang.org/x/exp v0.0.0-20221205204356-47842c84f3db // indirect
-	golang.org/x/mod v0.6.0 // indirect
-	golang.org/x/net v0.5.0 // indirect
-	golang.org/x/sync v0.1.0 // indirect
-=======
 	golang.org/x/net v0.7.0 // indirect
->>>>>>> 0fdc592a
 	golang.org/x/sys v0.5.0 // indirect
 	golang.org/x/tools v0.2.0 // indirect
 	golang.zx2c4.com/wireguard/windows v0.5.3 // indirect
