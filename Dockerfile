--- conflicted
+++ resolved
@@ -3,22 +3,15 @@
 WORKDIR /go/ping_exporter
 RUN CGO_ENABLED=0 GOOS=linux go build -a -installsuffix cgo -o /go/bin/ping_exporter
 
+
 FROM alpine:latest
-<<<<<<< HEAD
 ENV CONFIG_FILE "/config/config.yml"
+ENV CMD_FLAGS ""
 
 WORKDIR /app
 COPY --from=builder /go/bin/ping_exporter .
 RUN apk --no-cache add ca-certificates libcap && \
     setcap cap_net_raw+ep /app/ping_exporter
 
-CMD ./ping_exporter --config.path $CONFIG_FILE
-=======
-RUN apk --no-cache add ca-certificates
-WORKDIR /app
-COPY --from=builder /go/bin/ping_exporter .
-
-ENTRYPOINT ["./ping_exporter"]
-
->>>>>>> de7dd8d9
+CMD ./ping_exporter --config.path $CONFIG_FILE $CMD_FLAGS
 EXPOSE 9427